# Changelog
All notable changes to PyNomaly will be documented in this Changelog.

The format is based on [Keep a Changelog](http://keepachangelog.com/en/1.0.0/) 
and adheres to [Semantic Versioning](http://semver.org/spec/v2.0.0.html).

<<<<<<< HEAD
## [0.2.0]()
### Added
- Added new functionality to PyNomaly by integrating a modified LoOP
approach introduced by Hamlet et al. which can be used for streaming
data applications or in the case where computational expense is a concern.
Data is first fit to a "training set", with any additional observations
considered for outlierness against this initial set.
=======
## [0.1.8](https://github.com/vc1492a/PyNomaly/commit/da203acdb50a013667ba5e57dd2facc7a7e4b8a5)
### Fixed
- Fixed an issue which allowed the number of neighbors considered to exceed the number of observations. Added a check
to ensure this is no longer possible.
>>>>>>> dbbb95d5

## [0.1.7](https://github.com/vc1492a/PyNomaly/commit/8df501ab5c5605873c2812f6d8fe8730e2586975)
### Fixed
- Fixed an issue inadvertently introduced in 0.1.6 that caused distance calculations to be incorrect, 
thus resulting in incorrect LoOP values.  

## [0.1.6](https://github.com/vc1492a/PyNomaly/commit/2526879b1f941c887eeb24a267b5ea010e20d5d7) - 2017-12-17
### Fixed
- Updated the distance calculation such that the euclidean distance calculation has been separated from 
the main distance calculation function.
- Fixed an error in the calculation of the standard distance. 

### Changed
- .fit() now returns a fitted object instead of local_outlier_probabilities. Local outlier probabilities can 
be now be retrieved by calling .local_outlier_probabilities. See the readme for an example. 
- Some private functions have been renamed. 

## [0.1.5](https://github.com/vc1492a/PyNomaly/commit/d203c402dd657e8240365d538c723f831237326e) - 2017-07-30
### Fixed
- [Issue #4](https://github.com/vc1492a/PyNomaly/issues/4) - Separated parameter type checks 
from checks for invalid parameter values.
    - @accepts decorator verifies LocalOutlierProbability parameters are of correct type.
    - Parameter value checks moved from .fit() to init.
- Fixed parameter check to ensure extent value is in the range (0., 1.] instead of [0, 1] (extent cannot be zero). 
- [Issue #1](https://github.com/vc1492a/PyNomaly/issues/1) -  Added type check using @accepts decorator for cluster_labels.    

## [0.1.4](https://github.com/vc1492a/PyNomaly/commit/8f5a640c7b7ecfd824113dbba77fff19cc153424) - 2017-06-29
### Fixed
- [Issue #3](https://github.com/vc1492a/PyNomaly/issues/3) - .fit() fails if the sum of squared distances sums to 0.
    - Added check to ensure the sum of square distances is greater than zero.
    - Added UserWarning to increase the neighborhood size if all neighbors in n_neighbors are 
    zero distance from an observation. 
- Added UserWarning to check for integer type n_neighbor conditions versus float type.
- Changed calculation of the probabilistic local outlier factor expected value to Numpy operation
    from base Python. 

## [0.1.3](https://github.com/vc1492a/PyNomaly/commit/ae4692b6f2d0871130a02b9ee54049321b854524) - 2017-06-10
### Fixed
- Altered the distance matrix computation to return a triangular matrix instead of a 
fully populated matrix. This was made to ensure no duplicate neighbors were present 
in computing the neighborhood distance for each observation. 

## [0.1.2](https://pypi.python.org/pypi?:action=display&name=PyNomaly&version=0.1.2) - 2017-06-01
### Added
- LICENSE.txt file of Apache License, Version 2.0.
- setup.py, setup.cfg files configured for release to PyPi.
- Changed name throughout code base from PyLoOP to PyNomaly.

### Other
- Initial release to PyPi.

## 0.1.1
### Other
- A bad push to PyPi necessitated the need to skip a version number. 
    - Chosen name of PyLoOP not present on test index but present on production PyPi index. 
    - Issue not known until push was made to the test index.
    - Skipped version number to align test and production PyPi indices.

## 0.1.0 - 2017-05-19
### Added
- readme.md file documenting methodology, package dependencies, use cases, 
how to contribute, and acknowledgements.
- Initial open release of PyNomaly codebase on Github. <|MERGE_RESOLUTION|>--- conflicted
+++ resolved
@@ -4,7 +4,6 @@
 The format is based on [Keep a Changelog](http://keepachangelog.com/en/1.0.0/) 
 and adheres to [Semantic Versioning](http://semver.org/spec/v2.0.0.html).
 
-<<<<<<< HEAD
 ## [0.2.0]()
 ### Added
 - Added new functionality to PyNomaly by integrating a modified LoOP
@@ -12,12 +11,11 @@
 data applications or in the case where computational expense is a concern.
 Data is first fit to a "training set", with any additional observations
 considered for outlierness against this initial set.
-=======
+
 ## [0.1.8](https://github.com/vc1492a/PyNomaly/commit/da203acdb50a013667ba5e57dd2facc7a7e4b8a5)
 ### Fixed
 - Fixed an issue which allowed the number of neighbors considered to exceed the number of observations. Added a check
 to ensure this is no longer possible.
->>>>>>> dbbb95d5
 
 ## [0.1.7](https://github.com/vc1492a/PyNomaly/commit/8df501ab5c5605873c2812f6d8fe8730e2586975)
 ### Fixed
